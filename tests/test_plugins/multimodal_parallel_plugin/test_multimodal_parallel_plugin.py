import copy
import os
import random
import sys
from typing import Type
from unittest.mock import patch

import numpy as np
import pytest
import torch
import torch.distributed as dist
from colossalai.device import device_mesh
from pytest_mock import MockerFixture
from torch.optim import Adam
from torch.testing._internal.common_distributed import TEST_SKIPS, MultiProcessTestCase
from torch.testing._internal.common_utils import (
    FILE_SCHEMA,
    instantiate_parametrized_tests,
    parametrize,
)
from torch.testing._internal.distributed.fake_pg import FakeStore
from transformers import PretrainedConfig, PreTrainedModel
from transformers.models.clip import CLIPVisionConfig, CLIPVisionModel
from transformers.models.llama import LlamaConfig, LlamaForCausalLM
from transformers.models.mistral import MistralConfig, MistralForCausalLM
from transformers.models.opt import OPTConfig, OPTForCausalLM
from transformers.models.whisper.modeling_whisper import WhisperConfig, WhisperEncoder

from cornstarch.models.multimodal_language_model import (
    ModalEncoderModule,
    MultimodalModel,
    MultimodalProjector,
)
from cornstarch.pipeline_template import PipelineTemplate
from cornstarch.plugin.multimodal_parallel_plugin import ModalParallelPlugin
from cornstarch.plugin.multimodal_parallel_plugin.multimodal_parallel_plugin import (
    MultimodalParallelModule,
    MultimodalParallelPlugin,
)

whisper_config: WhisperConfig = WhisperConfig.from_pretrained("openai/whisper-small")
whisper_config.encoder_layers = 2
whisper_config._attn_implementation = "eager"
audio_configs = [("openai/whisper-small", whisper_config, WhisperEncoder)]

expected_audio_module_layers = {
    "openai/whisper-small": [
        "module.conv1",
        "module.conv2",
        "module.embed_positions",
        "module.layers.0",
        "module.layers.1",
        "module.layer_norm",
        "projector.projection",
    ]
}

clip_config = CLIPVisionConfig.from_pretrained("openai/clip-vit-base-patch32")
vision_configs = [("openai/clip-vit-base-patch32", clip_config, CLIPVisionModel)]
for _, config, _ in vision_configs:
    config.num_hidden_layers = 2
    config._attn_implementation = "eager"

expected_vision_module_layers = {
    "openai/clip-vit-base-patch32": [
        "module.vision_model.embeddings",
        "module.vision_model.pre_layrnorm",
        "module.vision_model.encoder.layers.0",
        "module.vision_model.encoder.layers.1",
        "module.vision_model.post_layernorm",
        "projector.projection",
    ]
}

mistral_config = MistralConfig.from_pretrained("mistralai/Mistral-7B-v0.3")
llama_config = LlamaConfig.from_pretrained("meta-llama/Meta-Llama-3-8B")
opt_config = OPTConfig.from_pretrained("facebook/opt-125m")

language_configs = [
    ("mistralai/Mistral-7B-v0.3", mistral_config, MistralForCausalLM),
    ("meta-llama/Meta-Llama-3-8B", llama_config, LlamaForCausalLM),
    ("facebook/opt-125m", opt_config, OPTForCausalLM),
]
for _, config, _ in language_configs:
    config.num_hidden_layers = 3
    config.hidden_size = 256
    config.intermediate_size = 256
    config.num_attention_heads = 8
    if hasattr(config, "word_embed_proj_dim"):  # for opt
        config.word_embed_proj_dim = 256
    config._attn_implementation = "eager"

expected_language_module_layers = {
    "mistralai/Mistral-7B-v0.3": [
        "model.embed_tokens",
        "model.layers.0",
        "model.layers.1",
        "model.layers.2",
        "model.norm",
        "lm_head",
    ],
    "meta-llama/Meta-Llama-3-8B": [
        "model.embed_tokens",
        "model.layers.0",
        "model.layers.1",
        "model.layers.2",
        "model.norm",
        "lm_head",
    ],
    "facebook/opt-125m": [
        "model.decoder.embed_tokens",
        "model.decoder.embed_positions",
        "model.decoder.layers.0",
        "model.decoder.layers.1",
        "model.decoder.layers.2",
        "model.decoder.final_layer_norm",
        "lm_head",
    ],
}

expected_audio_module_layers_per_stage = {
    "openai/whisper-small": [
        [
            "module.conv1",
            "module.conv2",
            "module.embed_positions",
            "module.layers.0",
        ],
        [
            "module.layers.1",
            "module.layer_norm",
            "projector.projection",
        ],
    ]
}

expected_vision_module_layers_per_stage = {
    "openai/clip-vit-base-patch32": [
        [
            "module.vision_model.embeddings",
            "module.vision_model.pre_layrnorm",
            "module.vision_model.encoder.layers.0",
        ],
        [
            "module.vision_model.encoder.layers.1",
            "module.vision_model.post_layernorm",
            "projector.projection",
        ],
    ]
}

expected_language_module_layers_per_stage = {
    "mistralai/Mistral-7B-v0.3": [
        ["model.embed_tokens", "model.layers.0"],
        ["model.layers.1"],
        ["model.layers.2", "model.norm", "lm_head"],
    ],
    "meta-llama/Meta-Llama-3-8B": [
        ["model.embed_tokens", "model.layers.0"],
        ["model.layers.1"],
        ["model.layers.2", "model.norm", "lm_head"],
    ],
    "facebook/opt-125m": [
        [
            "model.decoder.embed_tokens",
            "model.decoder.embed_positions",
            "model.decoder.layers.0",
        ],
        ["model.decoder.layers.1"],
        ["model.decoder.layers.2", "model.decoder.final_layer_norm", "lm_head"],
    ],
}


<<<<<<< HEAD
def generate_multimodal_model(
    vision_config: PretrainedConfig,
    vision_model_cls: Type[PreTrainedModel],
    language_model_config: PretrainedConfig,
    language_model_cls: Type[PreTrainedModel],
) -> tuple[ModalEncoderModule, PreTrainedModel, MultimodalModel]:
    vision_encoder = vision_model_cls(vision_config)
    vision_module = ModalEncoderModule(vision_encoder)
    language_module = language_model_cls(language_model_config)

    model = MultimodalModel(
        encoders={"vision": vision_module},
        language_model=language_module,
    )

    return vision_module, language_module, model


class TestPluginInitializationWithFakeBackend:
=======
class TestPluginInitializationWithFakeBackendBase:
>>>>>>> 54eaa0bc
    @pytest.fixture(autouse=True)
    def fake_backend(self, mocker: MockerFixture):
        mocker.patch.object(
            device_mesh.DeviceMesh,
            "_DIST_BACKEND",
            {"cuda": "nccl", "cpu": "gloo", "npu": "hccl", None: "fake"},
        )
        yield

        if dist.is_initialized():
            dist.destroy_process_group()

<<<<<<< HEAD
=======
    def check_layers_cover_all_params(
        self, layer_names: list[str], param_names: list[str]
    ):
        used_prefixes = set()
        for param_name in param_names:
            covered = False
            for layer_name in layer_names:
                if param_name.startswith(layer_name):
                    used_prefixes.add(layer_name)
                    covered = True
                    break
            if not covered:
                return False

        return sorted(used_prefixes) == sorted(set(layer_names))


class TestSingleEncoderModelInitializationClass(
    TestPluginInitializationWithFakeBackendBase
):
    def generate_multimodal_model(
        self,
        encoder_config: PretrainedConfig,
        encoder_model_cls: Type[PreTrainedModel],
        language_model_config: PretrainedConfig,
        language_model_cls: Type[PreTrainedModel],
    ) -> tuple[ModalModule, PreTrainedModel, MultimodalModel]:
        encoder_module = encoder_model_cls(encoder_config)
        encoder_module = ModalModule(encoder_module)
        language_module = language_model_cls(language_model_config)

        model = MultimodalModel(
            encoders={"encoder": encoder_module},
            language_model=language_module,
        ).to(dtype=torch.float16)

        return encoder_module, language_module, model

>>>>>>> 54eaa0bc
    def generate_multimodal_plugin(
        self,
        encoder_model_name: str,
        language_model_name: str,
        encoder_tp_size: int,
        language_tp_size: int,
    ) -> MultimodalParallelPlugin:
        encoder_layers_per_stage = (
            expected_audio_module_layers_per_stage[encoder_model_name]
            if encoder_model_name in expected_audio_module_layers_per_stage
            else expected_vision_module_layers_per_stage[encoder_model_name]
        )
        encoder_plugin = ModalParallelPlugin(
            tp_size=encoder_tp_size,
            pipeline_template=PipelineTemplate(
                encoder_model_name, encoder_layers_per_stage
            ),
        )
        language_plugin = ModalParallelPlugin(
            tp_size=language_tp_size,
            pipeline_template=PipelineTemplate(
                language_model_name,
                expected_language_module_layers_per_stage[language_model_name],
            ),
        )

        return MultimodalParallelPlugin(
            encoder_plugins={"encoder": encoder_plugin},
            language_model_plugin=language_plugin,
            num_microbatches=12,
            microbatch_size=1,
        )

    @pytest.mark.parametrize(
        "encoder_config", audio_configs + vision_configs, ids=["whisper", "clip"]
    )
    @pytest.mark.parametrize(
        "language_model_config", language_configs, ids=["mistral", "llama", "opt"]
    )
    @pytest.mark.parametrize(
        "world_size, encoder_tp_size, language_tp_size, expected_mesh",
        [
            (
                32,
                2,
                4,
                [
                    [[0, 0, 1, 1], [2, 2, 3, 3]],
                    [[4, 4, 5, 5], [6, 6, 7, 7]],
                    [[8, 9, 10, 11], [12, 13, 14, 15]],
                    [[16, 17, 18, 19], [20, 21, 22, 23]],
                    [[24, 25, 26, 27], [28, 29, 30, 31]],
                ],
            )
        ],
        ids=["tp=(2, 4)"],
    )
    def test_initialize_plugin(
        self,
        encoder_config: tuple[str, PretrainedConfig, Type[PreTrainedModel]],
        language_model_config: tuple[str, PretrainedConfig, Type[PreTrainedModel]],
        world_size: int,
        encoder_tp_size: int,
        language_tp_size: int,
        expected_mesh: list[list[list[int]]],
    ):
        encoder_model_name = encoder_config[0]
        language_model_name = language_model_config[0]
<<<<<<< HEAD
        vision_module, language_module, model = generate_multimodal_model(
            vision_config[1],
            vision_config[2],
=======
        encoder_module, language_module, model = self.generate_multimodal_model(
            encoder_config[1],
            encoder_config[2],
>>>>>>> 54eaa0bc
            language_model_config[1],
            language_model_config[2],
        )

        # This check should be done AFTER creating `MultimodalModel`, as it adds a projector inside
        if encoder_model_name in expected_audio_module_layers_per_stage:
            assert (
                PipelineTemplate.get_modules(encoder_module)
                == expected_audio_module_layers[encoder_model_name]
            )
        else:
            assert (
                PipelineTemplate.get_modules(encoder_module)
                == expected_vision_module_layers[encoder_model_name]
            )
        assert (
            PipelineTemplate.get_modules(language_module)
            == expected_language_module_layers[language_model_name]
        )

        for rank in range(world_size):
            plugin = self.generate_multimodal_plugin(
<<<<<<< HEAD
                vision_model_name,
                language_model_name,
                vision_tp_size,
=======
                encoder_model_name,
                language_model_name,
                encoder_tp_size,
>>>>>>> 54eaa0bc
                language_tp_size,
            )
            per_rank_model = copy.deepcopy(model)
            dist.init_process_group(
                backend="fake", store=FakeStore(), rank=rank, world_size=world_size
            )
            module = plugin.configure(per_rank_model)[0]

            assert (plugin.stage_manager.pg_mesh.mesh == expected_mesh).all()

            assert isinstance(module, MultimodalParallelModule)
            assert module.module.encoder_encoder is not None
            assert module.module.language_model is not None
            assert isinstance(module.module.encoder_encoder.module, encoder_config[2])
            assert isinstance(
                module.module.encoder_encoder.projector, MultimodalProjector
            )
            assert isinstance(module.module.language_model, language_model_config[2])

            dist.destroy_process_group()

    @pytest.mark.parametrize(
        "encoder_config", audio_configs + vision_configs, ids=["whisper", "clip"]
    )
    @pytest.mark.parametrize(
        "language_model_config", language_configs, ids=["mistral", "llama", "opt"]
    )
    @pytest.mark.parametrize(
        "world_size, encoder_tp_size, language_tp_size, stage_indices",
        [
            (
                32,
                2,
                4,
                {
                    (0, 1, 2, 3): 0,
                    (4, 5, 6, 7): 1,
                    (8, 9, 10, 11, 12, 13, 14, 15): 2,
                    (16, 17, 18, 19, 20, 21, 22, 23): 3,
                    (24, 25, 26, 27, 28, 29, 30, 31): 4,
                },
            ),
            (
                20,
                4,
                4,
                {
                    (0, 1, 2, 3): 0,
                    (4, 5, 6, 7): 1,
                    (8, 9, 10, 11): 2,
                    (12, 13, 14, 15): 3,
                    (16, 17, 18, 19): 4,
                },
            ),
            (
                10,
                1,
                1,
                {
                    (0, 1): 0,
                    (2, 3): 1,
                    (4, 5): 2,
                    (6, 7): 3,
                    (8, 9): 4,
                },
            ),
        ],
        ids=["tp=(2, 4)", "tp=(4, 4)", "tp=(1, 1)"],
    )
    def test_model_parallelization(
        self,
        encoder_config: tuple[str, PretrainedConfig, Type[PreTrainedModel]],
        language_model_config: tuple[str, PretrainedConfig, Type[PreTrainedModel]],
        world_size: int,
        encoder_tp_size: int,
        language_tp_size: int,
        stage_indices: dict[tuple[int], int],
    ):
        encoder_model_name = encoder_config[0]
        language_model_name = language_model_config[0]
<<<<<<< HEAD
        *_, model = generate_multimodal_model(
            vision_config[1],
            vision_config[2],
=======
        *_, model = self.generate_multimodal_model(
            encoder_config[1],
            encoder_config[2],
>>>>>>> 54eaa0bc
            language_model_config[1],
            language_model_config[2],
        )

        for rank in range(world_size):
            plugin = self.generate_multimodal_plugin(
                encoder_model_name,
                language_model_name,
                encoder_tp_size=encoder_tp_size,
                language_tp_size=language_tp_size,
            )

            per_rank_model = copy.deepcopy(model)
            dist.init_process_group(
                backend="fake", store=FakeStore(), rank=rank, world_size=world_size
            )
            module, *_ = plugin.configure(per_rank_model)

            stage_index = next(
                stage_index
                for ranks, stage_index in stage_indices.items()
                if rank in ranks
            )

            if stage_index < 2:
                # must only have encoder
                assert len(list(module.module.language_model.named_parameters())) == 0
                parameters_in_encoder = list(
                    name for name, _ in module.module.encoder_encoder.named_parameters()
                )
                if encoder_model_name in expected_audio_module_layers_per_stage:
                    assert self.check_layers_cover_all_params(
                        expected_audio_module_layers_per_stage[encoder_model_name][
                            stage_index
                        ],
                        parameters_in_encoder,
                    )
                else:
                    assert self.check_layers_cover_all_params(
                        expected_vision_module_layers_per_stage[encoder_model_name][
                            stage_index
                        ],
                        parameters_in_encoder,
                    )
            else:
                # must only have language model
                assert len(list(module.module.encoder_encoder.named_parameters())) == 0
                assert self.check_layers_cover_all_params(
                    expected_language_module_layers_per_stage[language_model_name][
                        stage_index - 2
                    ],
                    list(
                        name
                        for name, _ in module.module.language_model.named_parameters()
                    ),
                )

            dist.destroy_process_group()


class TestMultiEncodersModelInitializationClass(
    TestPluginInitializationWithFakeBackendBase
):
    def generate_multimodal_model(
        self,
        encoder_configs: list[PretrainedConfig],
        encoder_model_clss: list[Type[PreTrainedModel]],
        language_model_config: PretrainedConfig,
        language_model_cls: Type[PreTrainedModel],
    ) -> tuple[dict[str, ModalModule], PreTrainedModel, MultimodalModel]:
        assert len(encoder_configs) == len(encoder_model_clss)
        encoder_modules = {}
        for index, (encoder_config, encoder_model_cls) in enumerate(
            zip(encoder_configs, encoder_model_clss)
        ):
            encoder_module = encoder_model_cls(encoder_config)
            encoder_module = ModalModule(encoder_module)
            encoder_modules[f"encoder{index}"] = encoder_module

        language_module = language_model_cls(language_model_config)

        model = MultimodalModel(
            encoders=encoder_modules,
            language_model=language_module,
        ).to(dtype=torch.float16)

        return encoder_modules, language_module, model

    def generate_multimodal_plugin(
        self,
        encoder_model_names: list[str],
        language_model_name: str,
        encoder_tp_sizes: list[int],
        language_tp_size: int,
    ) -> MultimodalParallelPlugin:
        assert len(encoder_model_names) == len(encoder_tp_sizes)
        encoder_plugins = {}
        for index, (encoder_model_name, encoder_tp_size) in enumerate(
            zip(encoder_model_names, encoder_tp_sizes)
        ):
            encoder_layers_per_stage = (
                expected_audio_module_layers_per_stage[encoder_model_name]
                if encoder_model_name in expected_audio_module_layers_per_stage
                else expected_vision_module_layers_per_stage[encoder_model_name]
            )
            encoder_plugin = ModalParallelPlugin(
                tp_size=encoder_tp_size,
                pipeline_template=PipelineTemplate(
                    encoder_model_name, encoder_layers_per_stage
                ),
            )
            encoder_plugins[f"encoder{index}"] = encoder_plugin

        language_plugin = ModalParallelPlugin(
            tp_size=language_tp_size,
            pipeline_template=PipelineTemplate(
                language_model_name,
                expected_language_module_layers_per_stage[language_model_name],
            ),
        )

        return MultimodalParallelPlugin(
            encoder_plugins=encoder_plugins,
            language_model_plugin=language_plugin,
            num_microbatches=12,
            microbatch_size=1,
        )

    @pytest.mark.parametrize("vision_model_config", vision_configs, ids=["clip"])
    @pytest.mark.parametrize("audio_model_config", audio_configs, ids=["whisper"])
    @pytest.mark.parametrize(
        "language_model_config", language_configs, ids=["mistral", "llama", "opt"]
    )
    @pytest.mark.parametrize(
        "world_size, tp_size, expected_mesh",
        [
            (
                28,
                (2, 2, 2),
                [
                    [[0, 1], [2, 3]],
                    [[4, 5], [6, 7]],
                    [[8, 9], [10, 11]],
                    [[12, 13], [14, 15]],
                    [[16, 17], [18, 19]],
                    [[20, 21], [22, 23]],
                    [[24, 25], [26, 27]],
                ],
            ),
            (
                20,
                (2, 2, 4),
                [
                    [[0, 0, 1, 1]],
                    [[2, 2, 3, 3]],
                    [[4, 4, 5, 5]],
                    [[6, 6, 7, 7]],
                    [[8, 9, 10, 11]],
                    [[12, 13, 14, 15]],
                    [[16, 17, 18, 19]],
                ],
            ),
            (
                18,
                (2, 4, 2),
                [
                    [[0, 0, 1, 1]],
                    [[2, 2, 3, 3]],
                    [[4, 5, 6, 7]],
                    [[8, 9, 10, 11]],
                    [[12, 12, 13, 13]],
                    [[14, 14, 15, 15]],
                    [[16, 16, 17, 17]],
                ],
            ),
        ],
        ids=["tp=(2, 2, 2)", "tp=(2, 2, 4)", "tp=(2, 4, 2)"],
    )
    def test_initialize_plugin(
        self,
        vision_model_config: tuple[str, PretrainedConfig, Type[PreTrainedModel]],
        audio_model_config: tuple[str, PretrainedConfig, Type[PreTrainedModel]],
        language_model_config: tuple[str, PretrainedConfig, Type[PreTrainedModel]],
        world_size: int,
        tp_size: tuple[int, int, int],
        expected_mesh: list[list[list[int]]],
    ):
        vision_model_name = vision_model_config[0]
        audio_model_name = audio_model_config[0]
        language_model_name = language_model_config[0]
        encoder_modules, language_module, model = self.generate_multimodal_model(
            [vision_model_config[1], audio_model_config[1]],
            [vision_model_config[2], audio_model_config[2]],
            language_model_config[1],
            language_model_config[2],
        )

        assert (
            PipelineTemplate.get_modules(encoder_modules["encoder0"])
            == expected_vision_module_layers[vision_model_name]
        )
        assert (
            PipelineTemplate.get_modules(encoder_modules["encoder1"])
            == expected_audio_module_layers[audio_model_name]
        )
        assert (
            PipelineTemplate.get_modules(language_module)
            == expected_language_module_layers[language_model_name]
        )

        vision_tp_size, audio_tp_size, language_tp_size = tp_size
        for rank in range(world_size):
            plugin = self.generate_multimodal_plugin(
                [vision_model_name, audio_model_name],
                language_model_name,
                [vision_tp_size, audio_tp_size],
                language_tp_size,
            )
            per_rank_model = copy.deepcopy(model)
            dist.init_process_group(
                backend="fake", store=FakeStore(), rank=rank, world_size=world_size
            )
            module = plugin.configure(per_rank_model)[0]

            assert (plugin.stage_manager.pg_mesh.mesh == expected_mesh).all()

            assert isinstance(module, MultimodalParallelModule)
            assert module.module.encoder0_encoder is not None
            assert module.module.encoder1_encoder is not None
            assert module.module.language_model is not None

            assert isinstance(
                module.module.encoder0_encoder.module, vision_model_config[2]
            )
            assert isinstance(
                module.module.encoder1_encoder.module, audio_model_config[2]
            )
            assert isinstance(
                module.module.encoder0_encoder.projector, MultimodalProjector
            )
            assert isinstance(
                module.module.encoder1_encoder.projector, MultimodalProjector
            )
            assert isinstance(module.module.language_model, language_model_config[2])

            dist.destroy_process_group()

    @pytest.mark.parametrize("vision_model_config", vision_configs, ids=["clip"])
    @pytest.mark.parametrize("audio_model_config", audio_configs, ids=["whisper"])
    @pytest.mark.parametrize(
        "language_model_config", language_configs, ids=["mistral", "llama", "opt"]
    )
    @pytest.mark.parametrize(
        "world_size, tp_size, stage_indices",
        [
            (
                28,
                (2, 2, 2),
                {
                    (0, 1, 2, 3): 0,
                    (4, 5, 6, 7): 1,
                    (8, 9, 10, 11): 2,
                    (12, 13, 14, 15): 3,
                    (16, 17, 18, 19): 4,
                    (20, 21, 22, 23): 5,
                    (24, 25, 26, 27): 6,
                },
            ),
            (
                20,
                (2, 2, 4),
                {
                    (0, 1): 0,
                    (2, 3): 1,
                    (4, 5): 2,
                    (6, 7): 3,
                    (8, 9, 10, 11): 4,
                    (12, 13, 14, 15): 5,
                    (16, 17, 18, 19): 6,
                },
            ),
            (
                18,
                (2, 4, 2),
                {
                    (0, 1): 0,
                    (2, 3): 1,
                    (4, 5, 6, 7): 2,
                    (8, 9, 10, 11): 3,
                    (12, 13): 4,
                    (14, 15): 5,
                    (16, 17): 6,
                },
            ),
        ],
        ids=["tp=(2, 2, 2)", "tp=(2, 2, 4)", "tp=(2, 4, 2)"],
    )
    def test_modal_parallelization(
        self,
        vision_model_config: tuple[str, PretrainedConfig, Type[PreTrainedModel]],
        audio_model_config: tuple[str, PretrainedConfig, Type[PreTrainedModel]],
        language_model_config: tuple[str, PretrainedConfig, Type[PreTrainedModel]],
        world_size: int,
        tp_size: tuple[int, int, int],
        stage_indices: dict[tuple[int], int],
    ):
        vision_model_name = vision_model_config[0]
        audio_model_name = audio_model_config[0]
        language_model_name = language_model_config[0]
        encoder_modules, language_module, model = self.generate_multimodal_model(
            [vision_model_config[1], audio_model_config[1]],
            [vision_model_config[2], audio_model_config[2]],
            language_model_config[1],
            language_model_config[2],
        )

        vision_tp_size, audio_tp_size, language_tp_size = tp_size
        for rank in range(world_size):
            plugin = self.generate_multimodal_plugin(
                [vision_model_name, audio_model_name],
                language_model_name,
                [vision_tp_size, audio_tp_size],
                language_tp_size,
            )
            per_rank_model = copy.deepcopy(model)
            dist.init_process_group(
                backend="fake", store=FakeStore(), rank=rank, world_size=world_size
            )
            module = plugin.configure(per_rank_model)[0]

            stage_index = next(
                stage_index
                for ranks, stage_index in stage_indices.items()
                if rank in ranks
            )

            if stage_index < 2:
                # must only have vision encoder
                assert len(list(module.module.encoder1_encoder.named_parameters())) == 0
                assert len(list(module.module.language_model.named_parameters())) == 0
                assert self.check_layers_cover_all_params(
                    expected_vision_module_layers_per_stage[vision_model_name][
                        stage_index
                    ],
                    list(
                        name
                        for name, _ in module.module.encoder0_encoder.named_parameters()
                    ),
                )
            elif stage_index < 4:
                # must only have audio encoder
                assert len(list(module.module.encoder0_encoder.named_parameters())) == 0
                assert len(list(module.module.language_model.named_parameters())) == 0
                assert self.check_layers_cover_all_params(
                    expected_audio_module_layers_per_stage[audio_model_name][
                        stage_index - 2
                    ],
                    list(
                        name
                        for name, _ in module.module.encoder1_encoder.named_parameters()
                    ),
                )
            else:
                # must only have language model
                assert len(list(module.module.encoder0_encoder.named_parameters())) == 0
                assert len(list(module.module.encoder1_encoder.named_parameters())) == 0
                assert self.check_layers_cover_all_params(
                    expected_language_module_layers_per_stage[language_model_name][
                        stage_index - 4
                    ],
                    list(
                        name
                        for name, _ in module.module.language_model.named_parameters()
                    ),
                )

            dist.destroy_process_group()


class TestParallelPluginExecution(MultiProcessTestCase):
    language_module_layers_per_stage = {
        "mistralai/Mistral-7B-v0.3": [
            ["model.embed_tokens", "model.layers.0"],
            ["model.layers.1", "model.layers.2", "model.norm", "lm_head"],
        ],
        "meta-llama/Meta-Llama-3-8B": [
            ["model.embed_tokens", "model.layers.0"],
            ["model.layers.1", "model.layers.2", "model.norm", "lm_head"],
        ],
        "facebook/opt-125m": [
            [
                "model.decoder.embed_tokens",
                "model.decoder.embed_positions",
                "model.decoder.layers.0",
            ],
            [
                "model.decoder.layers.1",
                "model.decoder.layers.2",
                "model.decoder.final_layer_norm",
                "lm_head",
            ],
        ],
    }

    num_microbatches = 4
    microbatch_size = 1

    def generate_multimodal_plugin(
        self,
        vision_model_name: str,
        language_model_name: str,
        vision_tp_size: int,
        language_tp_size: int,
    ) -> MultimodalParallelPlugin:
        vision_plugin = ModalParallelPlugin(
            tp_size=vision_tp_size,
            pipeline_template=PipelineTemplate(
                vision_model_name,
                expected_vision_module_layers_per_stage[vision_model_name],
            ),
        )
        language_plugin = ModalParallelPlugin(
            tp_size=language_tp_size,
            pipeline_template=PipelineTemplate(
                language_model_name,
                self.language_module_layers_per_stage[language_model_name],
            ),
        )

        return MultimodalParallelPlugin(
            encoder_plugins={"vision": vision_plugin},
            language_model_plugin=language_plugin,
            num_microbatches=self.num_microbatches,
            microbatch_size=self.microbatch_size,
            precision=None,
        )

    @property
    def world_size(self):
        return 4

    def setUp(self) -> None:
        super().setUp()
        with patch.dict(os.environ, {"CUBLAS_WORKSPACE_CONFIG": ":16:8"}):
            self._spawn_processes()

    def tearDown(self) -> None:
        return super().tearDown()

    def get_data(self) -> dict[str, torch.Tensor]:
        num_batch = self.microbatch_size * self.num_microbatches
        input = {
            "pixel_values": torch.from_numpy(
                np.random.rand(num_batch, 3, 224, 224).astype(np.float32)
            ),
            "input_ids": torch.from_numpy(np.random.randint(0, 2048, (num_batch, 64))),
        }
        input["labels"] = input["input_ids"]

        return input

    @classmethod
    def _run(cls, rank: int, test_name: str, file_name: str, parent_pipe) -> None:
        self = cls(test_name)
        self.rank = rank
        self.file_name = file_name

        print(f"dist init r={self.rank}, world={self.world_size}")
        backend = "nccl"

        try:
            dist.init_process_group(
                init_method=f"{FILE_SCHEMA}{self.file_name}",
                backend=backend,
                world_size=self.world_size,
                rank=self.rank,
            )
        except RuntimeError as e:
            if "recompile" in e.args[0]:
                sys.exit(TEST_SKIPS["backend_unavailable"].exit_code)

            raise

        device_ids = None
        if torch.cuda.is_available() and torch.cuda.device_count():
            device_id = self.rank % torch.cuda.device_count()
            torch.cuda.set_device(device_id)
            device_ids = [device_id]

        torch.manual_seed(0)
        torch.cuda.manual_seed(0)
        random.seed(0)
        np.random.seed(0)

        # Execute barrier prior to running test to ensure that every process
        # has finished initialization and that the following test
        # immediately exiting due to a skip doesn't cause flakiness.
        dist.barrier(device_ids=device_ids)

        with torch.backends.cudnn.flags(
            enabled=True, deterministic=True, benchmark=True
        ):
            self.run_test(test_name, parent_pipe)

        dist.barrier(device_ids=device_ids)

        dist.destroy_process_group()

    # opt has a bug in its pipeline forward implementation (using inputs_embeds.device that can be None)
    # thus fails.
    @parametrize(
        "vision_config",
        vision_configs,
        name_fn=lambda x: ["clip"][vision_configs.index(x)],
    )
    @parametrize(
        "language_model_config",
        language_configs,
        name_fn=lambda x: ["mistral", "llama", "opt"][language_configs.index(x)],
    )
    def test_model_run(
        self,
        vision_config: tuple[str, PretrainedConfig, Type[PreTrainedModel]],
        language_model_config: tuple[str, PretrainedConfig, Type[PreTrainedModel]],
    ):
        if "opt" in language_model_config[0]:
            self.skipTest(
                "OPT has a bug in its colossalai pipeline forward implementation"
            )

        vision_model_name = vision_config[0]
        language_model_name = language_model_config[0]
        *_, model = generate_multimodal_model(
            vision_config[1],
            vision_config[2],
            language_model_config[1],
            language_model_config[2],
        )
        model.gradient_checkpointing_enable()
        model.to(dtype=torch.float32, device=torch.device("cuda"))

        module = copy.deepcopy(model)

        inputs = self.get_data()
        for k, v in inputs.items():
            inputs[k] = v.to("cuda")

        org_outputs = model(**inputs)
        org_loss = org_outputs.loss
        org_loss.backward()

        model_optimizer = Adam(model.parameters())
        model_optimizer.step()
        model_optimizer.zero_grad()

        plugin = self.generate_multimodal_plugin(
            vision_model_name,
            language_model_name,
            vision_tp_size=1,
            language_tp_size=1,
        )

        parallel_module_optimizer = Adam(module.parameters())

        module, parallel_module_optimizer, *_ = plugin.configure(
            module,
            parallel_module_optimizer,
        )

        def criterion(x, *args, **kwargs):
            return x.loss

        data_iter = iter([inputs])
        sharded_outputs = plugin.execute_pipeline(
            data_iter=data_iter,
            model=module,
            criterion=criterion,
            optimizer=parallel_module_optimizer,
            return_loss=True,
        )
        sharded_loss = sharded_outputs["loss"]

        if plugin.stage_manager.is_last_stage(check_only_in_modal=False):
            assert torch.allclose(org_loss.float(), sharded_loss.float())


instantiate_parametrized_tests(TestParallelPluginExecution)<|MERGE_RESOLUTION|>--- conflicted
+++ resolved
@@ -1,23 +1,11 @@
 import copy
-import os
-import random
-import sys
 from typing import Type
-from unittest.mock import patch
-
-import numpy as np
+
 import pytest
 import torch
 import torch.distributed as dist
 from colossalai.device import device_mesh
 from pytest_mock import MockerFixture
-from torch.optim import Adam
-from torch.testing._internal.common_distributed import TEST_SKIPS, MultiProcessTestCase
-from torch.testing._internal.common_utils import (
-    FILE_SCHEMA,
-    instantiate_parametrized_tests,
-    parametrize,
-)
 from torch.testing._internal.distributed.fake_pg import FakeStore
 from transformers import PretrainedConfig, PreTrainedModel
 from transformers.models.clip import CLIPVisionConfig, CLIPVisionModel
@@ -89,6 +77,7 @@
     if hasattr(config, "word_embed_proj_dim"):  # for opt
         config.word_embed_proj_dim = 256
     config._attn_implementation = "eager"
+    config.tie_word_embeddings = False # opt uses it
 
 expected_language_module_layers = {
     "mistralai/Mistral-7B-v0.3": [
@@ -172,29 +161,7 @@
 }
 
 
-<<<<<<< HEAD
-def generate_multimodal_model(
-    vision_config: PretrainedConfig,
-    vision_model_cls: Type[PreTrainedModel],
-    language_model_config: PretrainedConfig,
-    language_model_cls: Type[PreTrainedModel],
-) -> tuple[ModalEncoderModule, PreTrainedModel, MultimodalModel]:
-    vision_encoder = vision_model_cls(vision_config)
-    vision_module = ModalEncoderModule(vision_encoder)
-    language_module = language_model_cls(language_model_config)
-
-    model = MultimodalModel(
-        encoders={"vision": vision_module},
-        language_model=language_module,
-    )
-
-    return vision_module, language_module, model
-
-
-class TestPluginInitializationWithFakeBackend:
-=======
 class TestPluginInitializationWithFakeBackendBase:
->>>>>>> 54eaa0bc
     @pytest.fixture(autouse=True)
     def fake_backend(self, mocker: MockerFixture):
         mocker.patch.object(
@@ -207,8 +174,6 @@
         if dist.is_initialized():
             dist.destroy_process_group()
 
-<<<<<<< HEAD
-=======
     def check_layers_cover_all_params(
         self, layer_names: list[str], param_names: list[str]
     ):
@@ -235,9 +200,9 @@
         encoder_model_cls: Type[PreTrainedModel],
         language_model_config: PretrainedConfig,
         language_model_cls: Type[PreTrainedModel],
-    ) -> tuple[ModalModule, PreTrainedModel, MultimodalModel]:
+    ) -> tuple[ModalEncoderModule, PreTrainedModel, MultimodalModel]:
         encoder_module = encoder_model_cls(encoder_config)
-        encoder_module = ModalModule(encoder_module)
+        encoder_module = ModalEncoderModule(encoder_module)
         language_module = language_model_cls(language_model_config)
 
         model = MultimodalModel(
@@ -247,7 +212,6 @@
 
         return encoder_module, language_module, model
 
->>>>>>> 54eaa0bc
     def generate_multimodal_plugin(
         self,
         encoder_model_name: str,
@@ -316,15 +280,9 @@
     ):
         encoder_model_name = encoder_config[0]
         language_model_name = language_model_config[0]
-<<<<<<< HEAD
-        vision_module, language_module, model = generate_multimodal_model(
-            vision_config[1],
-            vision_config[2],
-=======
         encoder_module, language_module, model = self.generate_multimodal_model(
             encoder_config[1],
             encoder_config[2],
->>>>>>> 54eaa0bc
             language_model_config[1],
             language_model_config[2],
         )
@@ -347,15 +305,9 @@
 
         for rank in range(world_size):
             plugin = self.generate_multimodal_plugin(
-<<<<<<< HEAD
-                vision_model_name,
-                language_model_name,
-                vision_tp_size,
-=======
                 encoder_model_name,
                 language_model_name,
                 encoder_tp_size,
->>>>>>> 54eaa0bc
                 language_tp_size,
             )
             per_rank_model = copy.deepcopy(model)
@@ -436,15 +388,9 @@
     ):
         encoder_model_name = encoder_config[0]
         language_model_name = language_model_config[0]
-<<<<<<< HEAD
-        *_, model = generate_multimodal_model(
-            vision_config[1],
-            vision_config[2],
-=======
         *_, model = self.generate_multimodal_model(
             encoder_config[1],
             encoder_config[2],
->>>>>>> 54eaa0bc
             language_model_config[1],
             language_model_config[2],
         )
@@ -514,14 +460,14 @@
         encoder_model_clss: list[Type[PreTrainedModel]],
         language_model_config: PretrainedConfig,
         language_model_cls: Type[PreTrainedModel],
-    ) -> tuple[dict[str, ModalModule], PreTrainedModel, MultimodalModel]:
+    ) -> tuple[dict[str, ModalEncoderModule], PreTrainedModel, MultimodalModel]:
         assert len(encoder_configs) == len(encoder_model_clss)
         encoder_modules = {}
         for index, (encoder_config, encoder_model_cls) in enumerate(
             zip(encoder_configs, encoder_model_clss)
         ):
             encoder_module = encoder_model_cls(encoder_config)
-            encoder_module = ModalModule(encoder_module)
+            encoder_module = ModalEncoderModule(encoder_module)
             encoder_modules[f"encoder{index}"] = encoder_module
 
         language_module = language_model_cls(language_model_config)
@@ -821,214 +767,4 @@
                     ),
                 )
 
-            dist.destroy_process_group()
-
-
-class TestParallelPluginExecution(MultiProcessTestCase):
-    language_module_layers_per_stage = {
-        "mistralai/Mistral-7B-v0.3": [
-            ["model.embed_tokens", "model.layers.0"],
-            ["model.layers.1", "model.layers.2", "model.norm", "lm_head"],
-        ],
-        "meta-llama/Meta-Llama-3-8B": [
-            ["model.embed_tokens", "model.layers.0"],
-            ["model.layers.1", "model.layers.2", "model.norm", "lm_head"],
-        ],
-        "facebook/opt-125m": [
-            [
-                "model.decoder.embed_tokens",
-                "model.decoder.embed_positions",
-                "model.decoder.layers.0",
-            ],
-            [
-                "model.decoder.layers.1",
-                "model.decoder.layers.2",
-                "model.decoder.final_layer_norm",
-                "lm_head",
-            ],
-        ],
-    }
-
-    num_microbatches = 4
-    microbatch_size = 1
-
-    def generate_multimodal_plugin(
-        self,
-        vision_model_name: str,
-        language_model_name: str,
-        vision_tp_size: int,
-        language_tp_size: int,
-    ) -> MultimodalParallelPlugin:
-        vision_plugin = ModalParallelPlugin(
-            tp_size=vision_tp_size,
-            pipeline_template=PipelineTemplate(
-                vision_model_name,
-                expected_vision_module_layers_per_stage[vision_model_name],
-            ),
-        )
-        language_plugin = ModalParallelPlugin(
-            tp_size=language_tp_size,
-            pipeline_template=PipelineTemplate(
-                language_model_name,
-                self.language_module_layers_per_stage[language_model_name],
-            ),
-        )
-
-        return MultimodalParallelPlugin(
-            encoder_plugins={"vision": vision_plugin},
-            language_model_plugin=language_plugin,
-            num_microbatches=self.num_microbatches,
-            microbatch_size=self.microbatch_size,
-            precision=None,
-        )
-
-    @property
-    def world_size(self):
-        return 4
-
-    def setUp(self) -> None:
-        super().setUp()
-        with patch.dict(os.environ, {"CUBLAS_WORKSPACE_CONFIG": ":16:8"}):
-            self._spawn_processes()
-
-    def tearDown(self) -> None:
-        return super().tearDown()
-
-    def get_data(self) -> dict[str, torch.Tensor]:
-        num_batch = self.microbatch_size * self.num_microbatches
-        input = {
-            "pixel_values": torch.from_numpy(
-                np.random.rand(num_batch, 3, 224, 224).astype(np.float32)
-            ),
-            "input_ids": torch.from_numpy(np.random.randint(0, 2048, (num_batch, 64))),
-        }
-        input["labels"] = input["input_ids"]
-
-        return input
-
-    @classmethod
-    def _run(cls, rank: int, test_name: str, file_name: str, parent_pipe) -> None:
-        self = cls(test_name)
-        self.rank = rank
-        self.file_name = file_name
-
-        print(f"dist init r={self.rank}, world={self.world_size}")
-        backend = "nccl"
-
-        try:
-            dist.init_process_group(
-                init_method=f"{FILE_SCHEMA}{self.file_name}",
-                backend=backend,
-                world_size=self.world_size,
-                rank=self.rank,
-            )
-        except RuntimeError as e:
-            if "recompile" in e.args[0]:
-                sys.exit(TEST_SKIPS["backend_unavailable"].exit_code)
-
-            raise
-
-        device_ids = None
-        if torch.cuda.is_available() and torch.cuda.device_count():
-            device_id = self.rank % torch.cuda.device_count()
-            torch.cuda.set_device(device_id)
-            device_ids = [device_id]
-
-        torch.manual_seed(0)
-        torch.cuda.manual_seed(0)
-        random.seed(0)
-        np.random.seed(0)
-
-        # Execute barrier prior to running test to ensure that every process
-        # has finished initialization and that the following test
-        # immediately exiting due to a skip doesn't cause flakiness.
-        dist.barrier(device_ids=device_ids)
-
-        with torch.backends.cudnn.flags(
-            enabled=True, deterministic=True, benchmark=True
-        ):
-            self.run_test(test_name, parent_pipe)
-
-        dist.barrier(device_ids=device_ids)
-
-        dist.destroy_process_group()
-
-    # opt has a bug in its pipeline forward implementation (using inputs_embeds.device that can be None)
-    # thus fails.
-    @parametrize(
-        "vision_config",
-        vision_configs,
-        name_fn=lambda x: ["clip"][vision_configs.index(x)],
-    )
-    @parametrize(
-        "language_model_config",
-        language_configs,
-        name_fn=lambda x: ["mistral", "llama", "opt"][language_configs.index(x)],
-    )
-    def test_model_run(
-        self,
-        vision_config: tuple[str, PretrainedConfig, Type[PreTrainedModel]],
-        language_model_config: tuple[str, PretrainedConfig, Type[PreTrainedModel]],
-    ):
-        if "opt" in language_model_config[0]:
-            self.skipTest(
-                "OPT has a bug in its colossalai pipeline forward implementation"
-            )
-
-        vision_model_name = vision_config[0]
-        language_model_name = language_model_config[0]
-        *_, model = generate_multimodal_model(
-            vision_config[1],
-            vision_config[2],
-            language_model_config[1],
-            language_model_config[2],
-        )
-        model.gradient_checkpointing_enable()
-        model.to(dtype=torch.float32, device=torch.device("cuda"))
-
-        module = copy.deepcopy(model)
-
-        inputs = self.get_data()
-        for k, v in inputs.items():
-            inputs[k] = v.to("cuda")
-
-        org_outputs = model(**inputs)
-        org_loss = org_outputs.loss
-        org_loss.backward()
-
-        model_optimizer = Adam(model.parameters())
-        model_optimizer.step()
-        model_optimizer.zero_grad()
-
-        plugin = self.generate_multimodal_plugin(
-            vision_model_name,
-            language_model_name,
-            vision_tp_size=1,
-            language_tp_size=1,
-        )
-
-        parallel_module_optimizer = Adam(module.parameters())
-
-        module, parallel_module_optimizer, *_ = plugin.configure(
-            module,
-            parallel_module_optimizer,
-        )
-
-        def criterion(x, *args, **kwargs):
-            return x.loss
-
-        data_iter = iter([inputs])
-        sharded_outputs = plugin.execute_pipeline(
-            data_iter=data_iter,
-            model=module,
-            criterion=criterion,
-            optimizer=parallel_module_optimizer,
-            return_loss=True,
-        )
-        sharded_loss = sharded_outputs["loss"]
-
-        if plugin.stage_manager.is_last_stage(check_only_in_modal=False):
-            assert torch.allclose(org_loss.float(), sharded_loss.float())
-
-
-instantiate_parametrized_tests(TestParallelPluginExecution)+            dist.destroy_process_group()