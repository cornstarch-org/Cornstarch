[project]
name = "cornstarch"
description = "A versatile model toolkit for distributed training."
readme = "README.md"
license = {file = "LICENSE.txt"}
requires-python = ">=3.10"
version = "0.0.5"
authors = [
    {name = "Insu Jang", email = "insujang@umich.edu"}
]
maintainers = [
    {name = "Insu Jang", email = "insujang@umich.edu"}
]
classifiers = [
    "License :: OSI Approved :: Apache Software License",
    "Environment :: GPU :: NVIDIA CUDA",
    "Programming Language :: Python :: 3.10",
]
dependencies = [
<<<<<<< HEAD
    "torch==2.5.0",
    "triton>=3.0.0",
    "transformers==4.45.0",
=======
    "torch",
    "transformers==4.45.2",
>>>>>>> 5984c68a
    "colossalai==0.4.4",
    "loguru",
    "simple_parsing",
    "datasets",
    "click",
    "flash-attn",
]

[project.optional-dependencies]
dev = [
    "torch>=2.5.0",
    "ruff",
    "black>=23.0",
    "isort>=5.12",
    "pytest<=8.1",
    "pytest-mock",
    "expecttest",
    "accelerate",
]

[tool.ruff]
# Never enforce `E501` (line length violations).
ignore = ["E501"]

[build-system]
requires = ["setuptools>=63.0.0", "wheel"]
build-backend = "setuptools.build_meta"

[tool.setuptools.packages.find]
where = ["."]
include = ["cornstarch*"]
exclude = ["examples", "tests"]<|MERGE_RESOLUTION|>--- conflicted
+++ resolved
@@ -17,14 +17,9 @@
     "Programming Language :: Python :: 3.10",
 ]
 dependencies = [
-<<<<<<< HEAD
     "torch==2.5.0",
     "triton>=3.0.0",
     "transformers==4.45.0",
-=======
-    "torch",
-    "transformers==4.45.2",
->>>>>>> 5984c68a
     "colossalai==0.4.4",
     "loguru",
     "simple_parsing",
