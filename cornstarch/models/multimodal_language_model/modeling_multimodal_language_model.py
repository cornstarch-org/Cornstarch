from __future__ import annotations

import inspect
import warnings
from typing import Optional, Union

import torch
import torch.nn as nn
<<<<<<< HEAD
=======
from torch.nn import CrossEntropyLoss
from transformers import (
    LlavaForConditionalGeneration,
    LlavaNextForConditionalGeneration,
)
>>>>>>> 54eaa0bc
from transformers.activations import get_activation
from transformers.modeling_outputs import CausalLMOutputWithPast, ModelOutput
from transformers.modeling_utils import PreTrainedModel

from cornstarch.models.multimodal_language_model import MultimodalProjectorConfig


class MultimodalProjector(PreTrainedModel):
    """
    An abstract class to handle weights initialization of projector layers
    between encoders and a language model.
    """

    config_class = MultimodalProjectorConfig
    base_model_prefix = ""
    main_input_name = "inputs_embeds"
    supports_gradient_checkpointing = True

    config: MultimodalProjectorConfig

    def __init__(self, config: MultimodalProjectorConfig):
        super().__init__(config)
        self.gradient_checkpointing = False

        if config.projection_type == "linear":
            self.projection = nn.Linear(
                in_features=config.in_features,
                out_features=config.out_features,
            )
        elif config.projection_type == "mlp":
            self.in_proj = nn.Linear(
                in_features=config.in_features,
                out_features=config.out_features,
            )
            self.activation = get_activation(config.activation)
            self.out_proj = nn.Linear(
                in_features=config.out_features,
                out_features=config.out_features,
            )
        elif config.projection_type == "qformer":
            raise NotImplementedError

        # Initialize weights and apply final processing
        self.post_init()

    def forward(
        self, inputs_embeds: torch.Tensor, return_dict: bool = True
    ) -> Union[ModelOutput, tuple]:
        if self.gradient_checkpointing and self.training:
            if self.config.projection_type == "linear":
                outputs = self._gradient_checkpointing_func(
                    self.projection.__call__, inputs_embeds
                )
            elif self.config.projection_type == "mlp":
                outputs = self._gradient_checkpointing_func(
                    self.in_proj.__call__, inputs_embeds
                )
                outputs = self.activation(outputs)
                outputs = self._gradient_checkpointing_func(
                    self.out_proj.__call__, outputs
                )
            else:
                raise NotImplementedError
        else:
            if self.config.projection_type == "linear":
                outputs = self.projection(inputs_embeds)
            elif self.config.projection_type == "mlp":
                outputs = self.in_proj(inputs_embeds)
                outputs = self.activation(outputs)
                outputs = self.out_proj(outputs)
            else:
                raise NotImplementedError

        if not return_dict:
            return tuple(
                outputs,
            )

        return ModelOutput(hidden_states=outputs)


class ModalModuleBase(nn.Module):
    def __init__(
        self, model: PreTrainedModel, projector: Optional[MultimodalProjector] = None
    ):
        super().__init__()
        self.module = model
        self.projector = projector
        self.config = (model.config, projector.config if projector else None)

        if projector is not None:
            if isinstance(self, ModalEncoderModule):
                assert projector.config.in_features == model.config.hidden_size, (
                    f"Input features of projector ({projector.config.in_features}) "
                    f"should be equal to hidden size of model ({model.config.hidden_size})."
                )
            elif isinstance(self, ModalDecoderModule):
                assert projector.config.out_features == model.config.hidden_size, (
                    f"Output features of projector ({projector.config.out_features}) "
                    f"should be equal to hidden size of model ({model.config.hidden_size})."
                )
            else:
                raise ValueError(
                    "ModalModule should be either ModalEncoderModule or ModalDecoderModule."
                )

    def train(self, mode: bool = True) -> ModalModuleBase:
        self.module.train(mode)
        self.projector.train(mode)
        return self

    def get_modules(self) -> list[nn.Module]:
        modules = [self.module]
        if self.projector is not None:
            modules.append(self.projector)
        return modules


class ModalEncoderModule(ModalModuleBase):
    def __init__(
        self,
        model: PreTrainedModel,
        projector: Optional[MultimodalProjector] = None,
    ):
        super().__init__(model, projector)

    def forward(
        self, return_dict: Optional[bool] = None, *args, **kwargs
    ) -> ModelOutput | tuple:
        return_dict = (
            return_dict
            if return_dict is not None
            else self.module.config.use_return_dict
        )
        if self.projector is None:
            return self.module(return_dict=return_dict, *args, **kwargs)

        return self.projector(
            self.module(return_dict=return_dict, *args, **kwargs)[0],
            return_dict=return_dict,
        )


class ModalDecoderModule(ModalModuleBase):
    def __init__(self, model: PreTrainedModel, projector: MultimodalProjector):
        super().__init__(model, projector)

    def forward(
        self, return_dict: Optional[bool] = None, *args, **kwargs
    ) -> ModelOutput | tuple:
        return_dict = (
            return_dict
            if return_dict is not None
            else self.module.config.use_return_dict
        )
        if self.projector is None:
            return self.module(return_dict=return_dict, *args, **kwargs)

        return self.module(
            self.projector(return_dict=return_dict, *args, **kwargs)[0],
            return_dict=return_dict,
        )


class MultimodalModel(nn.Module):
    def __init__(
        self,
        encoders: dict[str, ModalEncoderModule],
        language_model: Optional[PreTrainedModel] = None,
        init_projector_type: str = "linear",
        init_activation: str = "gelu",
    ):
        """
        A representation of multimodal model, with arbitrary number of
        different types of encoders, and an optional large language model.

        Args:
            encoders (`dict[str, ModalEncoderModule]`):
                A dictionary of modal key and modal module.
                The modal module should be an instance of `ModalEncoderModule`.
            language_model (`PreTrainedModel`, *optional*):
                A language model to be used as a decoder.
                If not given, the model will be trained as an encoder-only model.
            init_projector_type (`str`, *optional*, defaults to `linear`):
                The type of projector layer to be initialized.
                If some encoder does not have a projector, it will be created
                using this argument.
                Supported types are `linear`, `mlp`, and `qformer`.
            init_activation (`str`, *optional*, defaults to `gelu`):
                The activation function when creating a projector layer.

        Examples:
        - An example of creating a VLM with CLIP vision encoder and llama-3
            ```
            from transformers.models.clip.modeling_clip import CLIPVisionModel
            from transformers.models.llama.modeling_llama import LlamaForCausalLM
            from cornstarch.models.multimodal_language_model import MultimodalModel, ModalEncoderModule

            vision_encoder = CLIPVisionModel.from_pretrained("openai/clip-vit-base-patch16")
            vision_module = ModalEncoderModule(vision_encoder)

            language_model = LlamaForCausalLM.from_pretrained("meta-llama/Meta-Llama-3-8B")

            vision_module.train()
            language_model.train()

            mm = MultimodalModel({"vision": vision_module}, language_model=language_model)
            ```

        - An example of using peft to fine-tune the pretrained models
            ```
            from cornstarch.models.multimodal_language_model import MultimodalModel, ModalEncoderModule

            from transformers.models.clip.modeling_clip import CLIPVisionModel
            from transformers.models.llama.modeling_llama import LlamaForCausalLM
            from accelerate import init_empty_weights
            from peft import get_peft_model, LoraConfig, TaskType

            with init_empty_weights():
                vision_encoder = CLIPVisionModel.from_pretrained("openai/clip-vit-base-patch16")
                peft_config = LoraConfig(task_type=None, inference_mode=False, target_modules="all-linear")
                vision_encoder = get_peft_model(vision_encoder, peft_config)
                vision_module = ModalEncoderModule(vision_encoder)

                language_model = LlamaForCausalLM.from_pretrained("meta-llama/Meta-Llama-3-8B")
                peft_config = LoraConfig(task_type=TaskType.CAUSAL_LM, inference_mode=False)
                language_model = get_peft_model(language_model, peft_config)

            mm = MultimodalModel({"vision": vision_module}, language_model=language_model)
            ```
        """
        super().__init__()

        self.encoders = encoders
        self.encoders_args: dict[str, list[str]] = {}

        for modal_key, modal_module in encoders.items():
            if not isinstance(modal_module, ModalEncoderModule):
                raise ValueError(
                    f"Value of {modal_key} encoder should be an instance of ModalEncoderModule."
                )

            if language_model is not None:
                if modal_module.projector is None:
                    warnings.warn(
                        f"A projector for {modal_key} encoder is not given, "
                        "while it is required in multimodal with a language model. "
                        f"Creating a {init_projector_type} projector layer for the encoder. "
                        "If you want to load a pretrained projector, "
                        "please explicitly specify a projector in `ModalEncoderModule`."
                    )
                    projector_config = MultimodalProjectorConfig(
                        encoder_config=modal_module.module.config,
                        text_config=language_model.config,
                        projection_type=init_projector_type,
                        activation=init_activation,
                    )
                    modal_module.projector = MultimodalProjector(projector_config).to(
                        modal_module.module.device
                    )
                    modal_module.config = (modal_module.module.config, projector_config)

                # Check if the projector is compatible with the encoder and the language model
                projector_config: MultimodalProjectorConfig = (
                    modal_module.projector.config
                )
                if (
                    projector_config.in_features
                    != modal_module.module.config.hidden_size
                    or projector_config.out_features
                    != language_model.config.hidden_size
                    or projector_config.encoder_model_type
                    != modal_module.module.config.model_type
                    or projector_config.language_model_type
                    != language_model.config.model_type
                ):
                    raise ValueError(
                        f"Projector configuration for {modal_key} encoder is incompatible "
                        "to the current configuration: "
                        f"in_features (expected: {modal_module.module.config.hidden_size}, got: {projector_config.in_features}), "
                        f"out_features (expected: {language_model.config.hidden_size}, got: {projector_config.out_features}), "
                        f"encoder_model_type (expected: {modal_module.module.config.model_type}, got: {projector_config.encoder_model_type=}), "
                        f"language_model_type (expected: {language_model.config.model_type}, got: {projector_config.language_model_type=})."
                    )

            self.add_module(f"{modal_key}_encoder", modal_module)
            self.encoders_args[modal_key] = list(
                inspect.signature(modal_module.module.forward).parameters.keys()
            )

        self.language_model = language_model
        self.add_module("language_model", language_model)

    def from_pretrained_multimodal_model(
        pretrained_model_id: str,
    ) -> MultimodalModel:
        """
        Instantiate a cornstarch model from a pretrained multimodal model.

        Args:
            pretrained_model_id (`str`):
                A string, the *model id* of a pretrained model hosted inside a model repo on huggingface.co.

        Currently supporting:
            llava-hf/llava-v1.5
            llava-hf/llava-v1.6
        """

        if "llava-1.5" in pretrained_model_id:
            pretrained_model = LlavaForConditionalGeneration.from_pretrained(
                pretrained_model_id,
                revision="main",
                torch_dtype="auto",
                device_map="cuda",
            )
        elif "llava-v1.6" in pretrained_model_id:
            pretrained_model = LlavaNextForConditionalGeneration.from_pretrained(
                pretrained_model_id,
                revision="main",
                torch_dtype="auto",
                device_map="cuda",
            )
        else:
            raise NotImplementedError

        vision_encoder = pretrained_model.vision_tower
        language_model = pretrained_model.language_model

        # Create projector
        pretrained_proj = pretrained_model.multi_modal_projector
        pretrained_proj_state_dict = pretrained_proj.state_dict()
        for key in pretrained_proj.state_dict().keys():
            pretrained_proj_state_dict[
                key.replace("linear_1", "in_proj").replace("linear_2", "out_proj")
            ] = pretrained_proj_state_dict.pop(key)

        projector_config = MultimodalProjectorConfig(
            encoder_config=vision_encoder.config,
            text_config=language_model.config,
            projection_type="mlp",
        )
        vision_projector = MultimodalProjector(projector_config)
        vision_projector.load_state_dict(pretrained_proj_state_dict, assign=True)

        return MultimodalModel(
            encoders={
                "vision": ModalModule(model=vision_encoder, projector=vision_projector)
            },
            language_model=language_model,
        )

    def gradient_checkpointing_enable(self, gradient_checkpointing_kwargs=None):
        for encoder in self.encoders.values():
            encoder.module.gradient_checkpointing_enable(gradient_checkpointing_kwargs)
            encoder.projector.gradient_checkpointing_enable(
                gradient_checkpointing_kwargs
            )

        if self.language_model is not None:
            self.language_model.gradient_checkpointing_enable(
                gradient_checkpointing_kwargs
            )

    def train(self, mode: bool = True) -> MultimodalModel:
        for encoder in self.encoders.values():
            encoder.train(mode)

        if self.language_model is not None:
            self.language_model.train(mode)

    def forward(
        self,
        input_ids: Optional[torch.LongTensor] = None,
        attention_mask: Optional[torch.Tensor] = None,
        position_ids: Optional[torch.LongTensor] = None,
        past_key_values: Optional[tuple[tuple[torch.FloatTensor]]] = None,
        inputs_embeds: Optional[torch.FloatTensor] = None,
        labels: Optional[torch.LongTensor] = None,
        use_cache: Optional[bool] = True,
        output_attentions: Optional[bool] = None,
        output_hidden_states: Optional[bool] = None,
        return_dict: Optional[bool] = None,
        **kwargs,
    ) -> CausalLMOutputWithPast:
        """
        Args:
            input_ids (`torch.LongTensor` of shape `(batch_size, sequence_length)`):
                Indices of input sequence tokens in the vocabulary.
                Padding will be ignored by default should you provide it.
            attention_mask (`torch.Tensor` of shape `(batch_size, sequence_length)`):
                Mask to avoid performing attention on padding token indices.
                Mask values selected in `[0, 1]`:

                - 1 for tokens that are **not masked**,
                - 0 for tokens that are **masked**.
            position_ids (`torch.LongTensor` of shape `(batch_size, sequence_length)`):
                Indices of positions of each input sequence tokens in the position embeddings.
                Selected in the range `[0, config.n_positions - 1]`.
            past_key_values (`tuple(tuple(torch.FloatTensor))`, returned when `use_cache=True` is passed or when `config.use_cache=True`):
                Tuple of `tuple(torch.FloatTensor)` of length `config.n_layers`, with each tuple having 2 tensors of shape
                `(batch_size, num_heads, sequence_length, embed_size_per_head)`) and 2 additional tensors of shape
                `(batch_size, num_heads, encoder_sequence_length, embed_size_per_head)`.

                Contains pre-computed hidden-states (key and values in the self-attention blocks and in the cross-attention
                blocks) that can be used (see `past_key_values` input) to speed up sequential decoding.

                If `past_key_values` are used, the user can optionally input only the last `decoder_input_ids` (those that
                don't have their past key value states given to this model) of shape `(batch_size, 1)` instead of all
                `decoder_input_ids` of shape `(batch_size, sequence_length)`.
            inputs_embeds (`torch.FloatTensor` of shape `(batch_size, sequence_length, hidden_size)`):
                Optionally, instead of passing `input_ids` you can choose to directly pass an embedded representation.
                This is useful if you want more control over how to convert `input_ids` indices into associated vectors
                than the model's internal embedding lookup matrix.
            use_cache (`bool`):
                If set to `True`, `past_key_values` key value states are returned and
                can be used to speed up decoding (see `past_key_values`).
            output_attentions (`bool`):
                Whether or not to return the attentions tensors of all attention layers.
                See `attentions` under returned tensors for more detail.
            output_hidden_states (`bool`):
                Whether or not to return the hidden states of all layers.
                See `hidden_states` under returned tensors for more detail.
            return_dict (`bool`):
                Whether or not to return a [`~utils.ModelOutput`] instead of a plain tuple.

            Inputs for modalities are passed as kwargs.
        """
        if self.language_model is None:
            # Does not support CLIP-like encoder only multimodal model yet
            raise NotImplementedError

        output_attentions = (
            output_attentions
            if output_attentions is not None
            else self.language_model.config.output_attentions
        )
        output_hidden_states = (
            output_hidden_states
            if output_hidden_states is not None
            else self.language_model.config.output_hidden_states
        )
        return_dict = (
            return_dict
            if return_dict is not None
            else self.language_model.config.return_dict
        )

        # step 1. forward the modal inputs to the encoders,
        # to get encoder embeddings of shape (batch_size, seq_len, hidden_size)
        encoders_outputs = []
        for modal_key in self.encoders.keys():
            encoder_module = getattr(self, f"{modal_key}_encoder")
            args = {
                arg: kwargs[arg]
                for arg in self.encoders_args[modal_key]
                if arg in kwargs
            }
            if "output_attentions" in self.encoders_args[modal_key]:
                args["output_attentions"] = output_attentions
            if "output_hidden_states" in self.encoders_args[modal_key]:
                args["output_hidden_states"] = output_hidden_states
            if "return_dict" in self.encoders_args[modal_key]:
                args["return_dict"] = return_dict

            encoders_outputs.append(encoder_module(**args)[0])

        encoders_outputs = torch.cat(encoders_outputs, dim=1)
        encoders_attention_mask = torch.ones(
            encoders_outputs.size()[:-1],
            dtype=torch.long,
            device=encoders_outputs.device,
        )

        # step 2. merge encoded multimodal features into text embeddings
        inputs_embeds = self.language_model.get_input_embeddings()(input_ids)
        inputs_embeds = torch.cat([encoders_outputs, inputs_embeds], dim=1)

        if attention_mask is None:
            attention_mask = torch.ones_like(input_ids).to(
                encoders_attention_mask.device
            )
        attention_mask = torch.cat([encoders_attention_mask, attention_mask], dim=1)

        # Pad the labels to match the shape with LM input
        # Lables are padded by -100 (a default ignore_index in loss calculation)
        # so that they are ignored when calculating a loss.
        if labels is not None and labels.shape[1] != inputs_embeds.shape[1]:
            batch_size, seq_length = inputs_embeds.shape[:2]
            new_labels = torch.full((batch_size, seq_length), -100).to(labels.device)
            new_labels[:, -labels.shape[1] :] = labels
            labels = new_labels

        language_model_inputs = dict(
            input_ids=None,
            attention_mask=attention_mask,
            position_ids=position_ids,
            past_key_values=past_key_values,
            inputs_embeds=inputs_embeds,
            labels=labels,
            use_cache=use_cache,
            output_attentions=output_attentions,
            output_hidden_states=output_hidden_states,
            return_dict=return_dict,
        )

        # remove inputs that the language model doesn't accept
        language_model_arguments = list(
            inspect.signature(self.language_model.forward).parameters.keys()
        )
        for key in list(language_model_inputs.keys()):
            if key not in language_model_arguments:
                language_model_inputs.pop(key)

<<<<<<< HEAD
        return self.language_model(**language_model_inputs)
=======
        if not return_dict:
            output = (
                logits,
                past_key_values,
                outputs.hidden_states,
                outputs.attentions,
            )
            return ((loss,) + output) if loss is not None else output

        return CausalLMOutputWithPast(
            loss=loss,
            logits=logits,
            past_key_values=outputs.past_key_values,
            hidden_states=outputs.hidden_states,
            attentions=outputs.attentions,
        )

    def generate(self, input_ids: Optional[torch.LongTensor] = None, **kwargs):
        """
        Generates sequences of token ids for models with a language modeling head.

        Args:
            input_ids (`torch.LongTensor` of shape `(batch_size, sequence_length)`):
                Indices of input sequence tokens in the vocabulary.
                Padding will be ignored by default should you provide it.
        """

        if self.language_model is None:
            # Does not support CLIP-like encoder only multimodal model yet
            raise NotImplementedError

        inputs_embeds = None

        encoders_outputs = []
        for modal_key in self.encoders.keys():
            encoder_module = getattr(self, f"{modal_key}_encoder")
            args = {
                arg: kwargs[arg]
                for arg in self.encoders_args[modal_key]
                if arg in kwargs
            }
            encoders_outputs.append(encoder_module(**args))

        encoders_outputs = torch.cat(encoders_outputs, dim=1)

        inputs_embeds = self.language_model.get_input_embeddings()(input_ids)
        inputs_embeds = torch.cat([encoders_outputs, inputs_embeds], dim=1)

        filtered_kwargs = {
            k: v
            for k, v in kwargs.items()
            if k not in ["pixel_values", "attention_mask", "image_sizes"]
        }

        return self.language_model.generate(
            inputs_embeds=inputs_embeds, use_cache=True, **filtered_kwargs
        )
>>>>>>> 54eaa0bc
<|MERGE_RESOLUTION|>--- conflicted
+++ resolved
@@ -6,14 +6,10 @@
 
 import torch
 import torch.nn as nn
-<<<<<<< HEAD
-=======
-from torch.nn import CrossEntropyLoss
 from transformers import (
     LlavaForConditionalGeneration,
     LlavaNextForConditionalGeneration,
 )
->>>>>>> 54eaa0bc
 from transformers.activations import get_activation
 from transformers.modeling_outputs import CausalLMOutputWithPast, ModelOutput
 from transformers.modeling_utils import PreTrainedModel
@@ -360,7 +356,9 @@
 
         return MultimodalModel(
             encoders={
-                "vision": ModalModule(model=vision_encoder, projector=vision_projector)
+                "vision": ModalEncoderModule(
+                    model=vision_encoder, projector=vision_projector
+                )
             },
             language_model=language_model,
         )
@@ -527,64 +525,4 @@
             if key not in language_model_arguments:
                 language_model_inputs.pop(key)
 
-<<<<<<< HEAD
-        return self.language_model(**language_model_inputs)
-=======
-        if not return_dict:
-            output = (
-                logits,
-                past_key_values,
-                outputs.hidden_states,
-                outputs.attentions,
-            )
-            return ((loss,) + output) if loss is not None else output
-
-        return CausalLMOutputWithPast(
-            loss=loss,
-            logits=logits,
-            past_key_values=outputs.past_key_values,
-            hidden_states=outputs.hidden_states,
-            attentions=outputs.attentions,
-        )
-
-    def generate(self, input_ids: Optional[torch.LongTensor] = None, **kwargs):
-        """
-        Generates sequences of token ids for models with a language modeling head.
-
-        Args:
-            input_ids (`torch.LongTensor` of shape `(batch_size, sequence_length)`):
-                Indices of input sequence tokens in the vocabulary.
-                Padding will be ignored by default should you provide it.
-        """
-
-        if self.language_model is None:
-            # Does not support CLIP-like encoder only multimodal model yet
-            raise NotImplementedError
-
-        inputs_embeds = None
-
-        encoders_outputs = []
-        for modal_key in self.encoders.keys():
-            encoder_module = getattr(self, f"{modal_key}_encoder")
-            args = {
-                arg: kwargs[arg]
-                for arg in self.encoders_args[modal_key]
-                if arg in kwargs
-            }
-            encoders_outputs.append(encoder_module(**args))
-
-        encoders_outputs = torch.cat(encoders_outputs, dim=1)
-
-        inputs_embeds = self.language_model.get_input_embeddings()(input_ids)
-        inputs_embeds = torch.cat([encoders_outputs, inputs_embeds], dim=1)
-
-        filtered_kwargs = {
-            k: v
-            for k, v in kwargs.items()
-            if k not in ["pixel_values", "attention_mask", "image_sizes"]
-        }
-
-        return self.language_model.generate(
-            inputs_embeds=inputs_embeds, use_cache=True, **filtered_kwargs
-        )
->>>>>>> 54eaa0bc
+        return self.language_model(**language_model_inputs)