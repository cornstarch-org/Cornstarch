--- conflicted
+++ resolved
@@ -20,12 +20,8 @@
         encoder_config: PretrainedConfig = None,
         text_config: PretrainedConfig = None,
         projection_type: str = "linear",
-<<<<<<< HEAD
         activation: str = "gelu",
-=======
-        activation: str = None,
-        **kwargs
->>>>>>> 3536bdf8
+        **kwargs,
     ):
         super().__init__(**kwargs)
 
@@ -45,7 +41,7 @@
 
         if encoder_config != None:
             self.in_features = encoder_config.hidden_size
-        
+
         if text_config != None:
             self.out_features = text_config.hidden_size
 
