--- conflicted
+++ resolved
@@ -48,7 +48,6 @@
         assert q.dtype in [torch.float16, torch.bfloat16], "Only support fp16 and bf16"
         assert q.is_cuda and k.is_cuda and v.is_cuda
 
-<<<<<<< HEAD
         context_offset = seqlen_q * sp_rank
 
         gathered_k = [
@@ -81,43 +80,10 @@
         lses: list[torch.Tensor] = []
         softmax_scales: list[torch.Tensor] = []
 
-=======
-        gathered_k = [
-            torch.empty(
-                (batch, seqlen_k, heads_stride, d), dtype=k.dtype, device=k.device
-            )
-            for _ in range(sp_world_size)
-        ]
-        gathered_v = [
-            torch.empty(
-                (batch, seqlen_k, heads_stride, d), dtype=v.dtype, device=v.device
-            )
-            for _ in range(sp_world_size)
-        ]
-
-        gk_work = dist.all_gather(
-            gathered_k,
-            k[:, :, :heads_stride, :].contiguous(),
-            group=sp_group,
-            async_op=True,
-        )
-        gv_work = dist.all_gather(
-            gathered_v,
-            v[:, :, :heads_stride, :].contiguous(),
-            group=sp_group,
-            async_op=True,
-        )
-
-        os: list[torch.Tensor] = []
-        lses: list[torch.Tensor] = []
-        softmax_scales: list[torch.Tensor] = []
-
->>>>>>> 578844ef
         head_index = 0
         while head_index < nheads:
             gk_work.wait()
             gv_work.wait()
-<<<<<<< HEAD
 
             current_q = q[:, :, head_index : head_index + heads_stride, :].contiguous()
             current_k = torch.cat(gathered_k, dim=1).contiguous()
@@ -139,29 +105,6 @@
                     async_op=True,
                 )
 
-=======
-
-            current_q = q[:, :, head_index : head_index + heads_stride, :].contiguous()
-            current_k = torch.cat(gathered_k, dim=1).contiguous()
-            current_v = torch.cat(gathered_v, dim=1).contiguous()
-
-            head_index += heads_stride
-            # prefetch next heads
-            if head_index < nheads:
-                gk_work = dist.all_gather(
-                    gathered_k,
-                    k[:, :, head_index : head_index + heads_stride, :].contiguous(),
-                    group=sp_group,
-                    async_op=True,
-                )
-                gv_work = dist.all_gather(
-                    gathered_v,
-                    v[:, :, head_index : head_index + heads_stride, :].contiguous(),
-                    group=sp_group,
-                    async_op=True,
-                )
-
->>>>>>> 578844ef
             o, lse, softmax_scale = _flash_attn_forward(
                 current_q,
                 current_k,
@@ -169,10 +112,7 @@
                 bias=bias,
                 softmax_scale=softmax_scale,
                 mask=mask,
-<<<<<<< HEAD
                 context_offsets=[context_offset] * batch,
-=======
->>>>>>> 578844ef
             )
 
             os.append(o)
@@ -201,11 +141,8 @@
 
         batch, seqlen_q, nheads, d = q.shape
         _, seqlen_k, _, _ = k.shape
-<<<<<<< HEAD
 
         context_offset = seqlen_q * sp_rank
-=======
->>>>>>> 578844ef
 
         gathered_k = [
             torch.empty(
@@ -236,21 +173,14 @@
         dqs: list[torch.Tensor] = []
         dks: list[torch.Tensor] = []
         dvs: list[torch.Tensor] = []
-<<<<<<< HEAD
 
         head_index = 0
 
-=======
-
-        head_index = 0
-
->>>>>>> 578844ef
         dq = torch.empty(
             (batch, seqlen_q, heads_stride, d), dtype=q.dtype, device=q.device
         )
         dk = torch.empty(
             (batch, seqlen_k, heads_stride, d), dtype=k.dtype, device=k.device
-<<<<<<< HEAD
         )
         dv = torch.empty(
             (batch, seqlen_k, heads_stride, d), dtype=v.dtype, device=v.device
@@ -260,17 +190,6 @@
             dtype=k.dtype,
             device=k.device,
         )
-=======
-        )
-        dv = torch.empty(
-            (batch, seqlen_k, heads_stride, d), dtype=v.dtype, device=v.device
-        )
-        dgk = torch.empty(
-            (batch, seqlen_k * sp_world_size, heads_stride, d),
-            dtype=k.dtype,
-            device=k.device,
-        )
->>>>>>> 578844ef
         dgv = torch.empty(
             (batch, seqlen_k * sp_world_size, heads_stride, d),
             dtype=v.dtype,
@@ -280,19 +199,11 @@
         while head_index < nheads:
             gk_work.wait()
             gv_work.wait()
-<<<<<<< HEAD
 
             current_q = q[:, :, head_index : head_index + heads_stride, :]
             current_k = torch.cat(gathered_k, dim=1)
             current_v = torch.cat(gathered_v, dim=1)
 
-=======
-
-            current_q = q[:, :, head_index : head_index + heads_stride, :]
-            current_k = torch.cat(gathered_k, dim=1)
-            current_v = torch.cat(gathered_v, dim=1)
-
->>>>>>> 578844ef
             head_index += heads_stride
             # prefetch next heads
             if head_index < nheads:
@@ -326,13 +237,7 @@
                 bias=bias,
                 softmax_scale=softmax_scale,
                 mask=mask,
-<<<<<<< HEAD
                 context_offsets=[context_offset] * batch,
-            )
-
-            dist.reduce_scatter(dk, dgk.chunk(sp_world_size, dim=1), group=sp_group)
-            dist.reduce_scatter(dv, dgv.chunk(sp_world_size, dim=1), group=sp_group)
-=======
             )
 
             dist.reduce_scatter(
@@ -341,7 +246,6 @@
             dist.reduce_scatter(
                 dv, list(dgv.chunk(sp_world_size, dim=1)), group=sp_group
             )
->>>>>>> 578844ef
 
             dqs.append(dq.clone())
             dks.append(dk.clone())
